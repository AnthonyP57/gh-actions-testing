def main():
    print("Hello from gh-actions!")


if __name__ == "__main__":
    import time
<<<<<<< HEAD
    time.sleep(5.5)
=======
    time.sleep(5)
>>>>>>> 71449833
    main()<|MERGE_RESOLUTION|>--- conflicted
+++ resolved
@@ -4,9 +4,5 @@
 
 if __name__ == "__main__":
     import time
-<<<<<<< HEAD
-    time.sleep(5.5)
-=======
     time.sleep(5)
->>>>>>> 71449833
     main()